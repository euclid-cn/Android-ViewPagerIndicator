--- conflicted
+++ resolved
@@ -1,106 +1,61 @@
-package com.viewpagerindicator.sample;
-
-import android.os.Bundle;
-import android.support.v4.app.Fragment;
-import android.view.Gravity;
-import android.view.LayoutInflater;
-import android.view.View;
-import android.view.ViewGroup;
-import android.widget.LinearLayout;
-import android.widget.LinearLayout.LayoutParams;
-import android.widget.TextView;
-
-public final class TestFragment extends Fragment {
-<<<<<<< HEAD
-    private static final String KEY_CONTENT = "TestFragment:Content";
-
-    public static TestFragment newInstance(String content) {
-        TestFragment fragment = new TestFragment();
-
-        StringBuilder builder = new StringBuilder();
-        for (int i = 0; i < 20; i++) {
-            builder.append(content).append(" ");
-        }
-        builder.deleteCharAt(builder.length() - 1);
-        fragment.mContent = builder.toString();
-
-        return fragment;
-    }
-
-    private String mContent = "???";
-
-    @Override
-    public View onCreateView(LayoutInflater inflater, ViewGroup container, Bundle savedInstanceState) {
-        if ((savedInstanceState != null) && savedInstanceState.containsKey(KEY_CONTENT)) {
-            mContent = savedInstanceState.getString(KEY_CONTENT);
-        }
-
-        TextView text = new TextView(getActivity());
-        text.setGravity(Gravity.CENTER);
-        text.setText(mContent);
-        text.setTextSize(20 * getResources().getDisplayMetrics().density);
-        text.setPadding(20, 20, 20, 20);
-
-        LinearLayout layout = new LinearLayout(getActivity());
-        layout.setLayoutParams(new LayoutParams(LayoutParams.FILL_PARENT, LayoutParams.FILL_PARENT));
-        layout.setGravity(Gravity.CENTER);
-        layout.addView(text);
-
-        return layout;
-    }
-
-    @Override
-    public void onSaveInstanceState(Bundle outState) {
-        super.onSaveInstanceState(outState);
-        outState.putString(KEY_CONTENT, mContent);
-    }
-=======
-	private static final String KEY_CONTENT = "TestFragment:Content";
-	
-	public static TestFragment newInstance(String content) {
-		TestFragment fragment = new TestFragment();
-
-		StringBuilder builder = new StringBuilder();
-		for (int i = 0; i < 20; i++) {
-			builder.append(content).append(" ");
-		}
-		builder.deleteCharAt(builder.length() - 1);
-		fragment.mContent = builder.toString();
-		
-		return fragment;
-	}
-	
-	private String mContent = "???";
-
-	@Override
-	public void onCreate(Bundle savedInstanceState) {
-		super.onCreate(savedInstanceState);
-
-		if ((savedInstanceState != null) && savedInstanceState.containsKey(KEY_CONTENT)) {
-			mContent = savedInstanceState.getString(KEY_CONTENT);
-		}
-	}
-	
-	@Override
-	public View onCreateView(LayoutInflater inflater, ViewGroup container, Bundle savedInstanceState) {
-		TextView text = new TextView(getActivity());
-		text.setGravity(Gravity.CENTER);
-		text.setText(mContent);
-		text.setTextSize(20 * getResources().getDisplayMetrics().density);
-		text.setPadding(20, 20, 20, 20);
-		
-		LinearLayout layout = new LinearLayout(getActivity());
-		layout.setLayoutParams(new LayoutParams(LayoutParams.FILL_PARENT, LayoutParams.FILL_PARENT));
-		layout.setGravity(Gravity.CENTER);
-		layout.addView(text);
-		
-		return layout;
-	}
-
-	@Override
-	public void onSaveInstanceState(Bundle outState) {
-		super.onSaveInstanceState(outState);
-		outState.putString(KEY_CONTENT, mContent);
-	}
->>>>>>> cab2b7f5
-}
+package com.viewpagerindicator.sample;
+
+import android.os.Bundle;
+import android.support.v4.app.Fragment;
+import android.view.Gravity;
+import android.view.LayoutInflater;
+import android.view.View;
+import android.view.ViewGroup;
+import android.widget.LinearLayout;
+import android.widget.LinearLayout.LayoutParams;
+import android.widget.TextView;
+
+public final class TestFragment extends Fragment {
+    private static final String KEY_CONTENT = "TestFragment:Content";
+
+    public static TestFragment newInstance(String content) {
+        TestFragment fragment = new TestFragment();
+
+        StringBuilder builder = new StringBuilder();
+        for (int i = 0; i < 20; i++) {
+            builder.append(content).append(" ");
+        }
+        builder.deleteCharAt(builder.length() - 1);
+        fragment.mContent = builder.toString();
+
+        return fragment;
+    }
+
+    private String mContent = "???";
+
+    @Override
+    public void onCreate(Bundle savedInstanceState) {
+        super.onCreate(savedInstanceState);
+
+        if ((savedInstanceState != null) && savedInstanceState.containsKey(KEY_CONTENT)) {
+            mContent = savedInstanceState.getString(KEY_CONTENT);
+        }
+    }
+
+    @Override
+    public View onCreateView(LayoutInflater inflater, ViewGroup container, Bundle savedInstanceState) {
+        TextView text = new TextView(getActivity());
+        text.setGravity(Gravity.CENTER);
+        text.setText(mContent);
+        text.setTextSize(20 * getResources().getDisplayMetrics().density);
+        text.setPadding(20, 20, 20, 20);
+
+        LinearLayout layout = new LinearLayout(getActivity());
+        layout.setLayoutParams(new LayoutParams(LayoutParams.FILL_PARENT, LayoutParams.FILL_PARENT));
+        layout.setGravity(Gravity.CENTER);
+        layout.addView(text);
+
+        return layout;
+    }
+
+    @Override
+    public void onSaveInstanceState(Bundle outState) {
+        super.onSaveInstanceState(outState);
+        outState.putString(KEY_CONTENT, mContent);
+    }
+}